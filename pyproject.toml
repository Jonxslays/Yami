[tool.poetry]
name = "Yami"
version = "0.4.1.post0"
description = "A command handler that complements Hikari."
license = "GPL-3.0-or-later"
homepage = "https://github.com/Jonxslays/Yami"
repository = "https://github.com/Jonxslays/Yami"
documentation = "https://jonxslays.github.io/Yami"
authors = ["Jonxslays"]
readme = "README.md"
packages = [
    { include = "yami" },
    { include = "yami/py.typed" },
]
classifiers = [
    "Development Status :: 3 - Alpha",
    "Framework :: AsyncIO",
    "Intended Audience :: Developers",
    "License :: OSI Approved :: GNU General Public License v3 (GPLv3)",
    "Operating System :: OS Independent",
    "Programming Language :: Python :: 3.8",
    "Programming Language :: Python :: 3.9",
    "Programming Language :: Python :: 3.10",
    "Programming Language :: Python :: 3 :: Only",
    # "Programming Language :: Python :: 3.11", # Blocked by hikari
    "Topic :: Software Development :: Libraries",
    "Topic :: Software Development :: Libraries :: Python Modules",
    "Typing :: Typed",
]

[tool.poetry.scripts]
yami = "yami._cli:info"

[tool.poetry.dependencies]
python = ">=3.8,<3.11"
hikari = "==2.0.0.dev108"
aiodns = { version = "~=3.0", optional = true }
cchardet = { version = "~=2.1", optional = true }
brotli = { version = "~=1.0", optional = true }
ciso8601 = { version = "~=2.2", optional = true }

[tool.poetry.extras]
speedups = ["aiodns", "cchardet", "brotli", "ciso8601"]

[tool.poetry.dev-dependencies]
pytest = "==7.1.2"
black = "==22.3.0"
flake8 = "==4.0.1"
isort = "==5.10.1"
nox = "==2022.1.7"
pyright = "==1.1.256"
pytest-asyncio = "==0.18.3"
mypy = "==0.961"
toml = "==0.10.2"
len8 = "==0.7.3.post0"
mock = "==4.0.3"
<<<<<<< HEAD
types-mock = "==4.0.13"
coverage = "==6.4.1"
=======
types-mock = "==4.0.15"
coverage = "==6.3.2"
>>>>>>> 92aa35cf
pytest-testdox = "==3.0.1"
sphinx = "==5.0.2"
sphinx-rtd-theme = "==1.0.0"
sphinx-rtd-dark-mode = "==1.2.4"

[tool.black]
line-length = 99
extend-exclude = "this.py|docs"

[tool.isort]
profile = "black"

[tool.len8]
include = ["yami", "tests", "noxfile.py"]
exclude = ["docs"]
code-length = 99
docs-length = 72
strict = true

[tool.mypy]
strict = true
warn_unused_ignores = false

[tool.pyright]
include = ["yami"]
ignore = ["tests"]
typeCheckingMode = "strict"
reportImportCycles = false
reportPrivateUsage = "information"
reportUnnecessaryIsInstance = false

[tool.pytest.ini_options]
asyncio_mode = "auto"

[build-system]
requires = ["poetry-core>=1.0.0"]
build-backend = "poetry.core.masonry.api"<|MERGE_RESOLUTION|>--- conflicted
+++ resolved
@@ -54,13 +54,8 @@
 toml = "==0.10.2"
 len8 = "==0.7.3.post0"
 mock = "==4.0.3"
-<<<<<<< HEAD
 types-mock = "==4.0.13"
 coverage = "==6.4.1"
-=======
-types-mock = "==4.0.15"
-coverage = "==6.3.2"
->>>>>>> 92aa35cf
 pytest-testdox = "==3.0.1"
 sphinx = "==5.0.2"
 sphinx-rtd-theme = "==1.0.0"
